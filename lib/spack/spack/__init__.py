##############################################################################
# Copyright (c) 2013, Lawrence Livermore National Security, LLC.
# Produced at the Lawrence Livermore National Laboratory.
#
# This file is part of Spack.
# Written by Todd Gamblin, tgamblin@llnl.gov, All rights reserved.
# LLNL-CODE-647188
#
# For details, see https://scalability-llnl.github.io/spack
# Please also see the LICENSE file for our notice and the LGPL.
#
# This program is free software; you can redistribute it and/or modify
# it under the terms of the GNU General Public License (as published by
# the Free Software Foundation) version 2.1 dated February 1999.
#
# This program is distributed in the hope that it will be useful, but
# WITHOUT ANY WARRANTY; without even the IMPLIED WARRANTY OF
# MERCHANTABILITY or FITNESS FOR A PARTICULAR PURPOSE. See the terms and
# conditions of the GNU General Public License for more details.
#
# You should have received a copy of the GNU Lesser General Public License
# along with this program; if not, write to the Free Software Foundation,
# Inc., 59 Temple Place, Suite 330, Boston, MA 02111-1307 USA
##############################################################################
import os
import sys
import tempfile
from llnl.util.filesystem import *
import llnl.util.tty as tty

# This lives in $prefix/lib/spack/spack/__file__
spack_root = ancestor(__file__, 4)

# The spack script itself
spack_file = join_path(spack_root, "bin", "spack")

# spack directory hierarchy
lib_path       = join_path(spack_root, "lib", "spack")
build_env_path = join_path(lib_path, "env")
module_path    = join_path(lib_path, "spack")
compilers_path = join_path(module_path, "compilers")
test_path      = join_path(module_path, "test")
hooks_path     = join_path(module_path, "hooks")
var_path       = join_path(spack_root, "var", "spack")
stage_path     = join_path(var_path, "stage")
<<<<<<< HEAD
packages_path  = join_path(var_path, "packages")
=======
share_path     = join_path(spack_root, "share", "spack")

prefix = spack_root
>>>>>>> 1c4ef299
opt_path       = join_path(prefix, "opt")
install_path   = join_path(opt_path, "spack")
etc_path       = join_path(prefix, "etc")

#
# Setup the spack.repos namespace
#
from spack.repo_loader import RepoNamespace
repos = RepoNamespace()

#
# Set up the default packages database.
#
import spack.packages
_repo_paths = spack.config.get_repos_config()
if not _repo_paths:
    tty.die("Spack configuration contains no package repositories.")
db = spack.packages.PackageFinder(*_repo_paths)
sys.meta_path.append(db)

#
# Set up the installed packages database
#
from spack.database import Database
installed_db = Database(install_path)

#
# Paths to mock files for testing.
#
mock_packages_path = join_path(var_path, "mock_packages")

mock_config_path = join_path(var_path, "mock_configs")
mock_site_config = join_path(mock_config_path, "site_spackconfig")
mock_user_config = join_path(mock_config_path, "user_spackconfig")

#
# This controls how spack lays out install prefixes and
# stage directories.
#
from spack.directory_layout import YamlDirectoryLayout
install_layout = YamlDirectoryLayout(install_path)

#
# This controls how things are concretized in spack.
# Replace it with a subclass if you want different
# policies.
#
from spack.concretize import DefaultConcretizer
concretizer = DefaultConcretizer()

# Version information
from spack.version import Version
spack_version = Version("0.8.15")

#
# Executables used by Spack
#
from spack.util.executable import Executable, which

# User's editor from the environment
editor = Executable(os.environ.get("EDITOR", "vi"))

# Curl tool for fetching files.
curl = which("curl", required=True)

# Whether to build in tmp space or directly in the stage_path.
# If this is true, then spack will make stage directories in
# a tmp filesystem, and it will symlink them into stage_path.
use_tmp_stage = True

# Locations to use for staging and building, in order of preference
# Use a %u to add a username to the stage paths here, in case this
# is a shared filesystem.  Spack will use the first of these paths
# that it can create.
tmp_dirs = []
_default_tmp = tempfile.gettempdir()
if _default_tmp != os.getcwd():
    tmp_dirs.append(os.path.join(_default_tmp, 'spack-stage'))
tmp_dirs.append('/nfs/tmp2/%u/spack-stage')

# Whether spack should allow installation of unsafe versions of
# software.  "Unsafe" versions are ones it doesn't have a checksum
# for.
do_checksum = True

#
# SYS_TYPE to use for the spack installation.
# Value of this determines what platform spack thinks it is by
# default.  You can assign three types of values:
# 1. None
#    Spack will try to determine the sys_type automatically.
#
# 2. A string
#    Spack will assume that the sys_type is hardcoded to the value.
#
# 3. A function that returns a string:
#    Spack will use this function to determine the sys_type.
#
sys_type = None


#
# When packages call 'from spack import *', this extra stuff is brought in.
#
# Spack internal code should call 'import spack' and accesses other
# variables (spack.db, paths, etc.) directly.
#
# TODO: maybe this should be separated out and should go in build_environment.py?
# TODO: it's not clear where all the stuff that needs to be included in packages
#       should live.  This file is overloaded for spack core vs. for packages.
#
__all__ = ['Package', 'Version', 'when', 'ver']
from spack.package import Package, ExtensionConflictError
from spack.version import Version, ver
from spack.multimethod import when

import llnl.util.filesystem
from llnl.util.filesystem import *
__all__ += llnl.util.filesystem.__all__

import spack.directives
from spack.directives import *
__all__ += spack.directives.__all__

import spack.util.executable
from spack.util.executable import *
__all__ += spack.util.executable.__all__<|MERGE_RESOLUTION|>--- conflicted
+++ resolved
@@ -43,13 +43,10 @@
 hooks_path     = join_path(module_path, "hooks")
 var_path       = join_path(spack_root, "var", "spack")
 stage_path     = join_path(var_path, "stage")
-<<<<<<< HEAD
 packages_path  = join_path(var_path, "packages")
-=======
 share_path     = join_path(spack_root, "share", "spack")
 
 prefix = spack_root
->>>>>>> 1c4ef299
 opt_path       = join_path(prefix, "opt")
 install_path   = join_path(opt_path, "spack")
 etc_path       = join_path(prefix, "etc")

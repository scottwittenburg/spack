--- conflicted
+++ resolved
@@ -34,11 +34,8 @@
     url = "http://crd-legacy.lbl.gov/~xiaoye/SuperLU/superlu_dist_4.1.tar.gz"
 
     version('develop', git='https://github.com/xiaoyeli/superlu_dist', tag='master')
-<<<<<<< HEAD
     version('xsdk-0.2.0', git='https://github.com/xiaoyeli/superlu_dist', tag='xsdk-0.2.0-rc1')    
-=======
     version('5.1.3', 'fec21a9207ef94f57501c9406da78285')
->>>>>>> 42f9040d
     version('5.1.1', '12638c631733a27dcbd87110e9f9cb1e')
     version('5.1.0', '6bb86e630bd4bd8650243aed8fd92eb9')
     version('5.0.0', '2b53baf1b0ddbd9fcf724992577f0670')
